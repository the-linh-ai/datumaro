
# Copyright (C) 2019-2020 Intel Corporation
#
# SPDX-License-Identifier: MIT

from glob import glob
import os.path as osp

from datumaro.components.extractor import Importer

from .format import VocTask, VocPath

def find_path(root_path, path, depth=4):
    level, is_found = 0, False
    full_path = None
    while level < depth and not is_found:
        full_path = osp.join(root_path, path)
        paths = glob(full_path)
        if paths:
            full_path = paths[0] # ignore all after the first one
            is_found = osp.isdir(full_path)
        else:
            full_path = None

        level += 1
        root_path = osp.join(root_path, '*')

    return full_path

class VocImporter(Importer):
    _TASKS = [
        ('voc_classification', 'Main'),
        ('voc_detection', 'Main'),
        ('voc_segmentation', 'Segmentation'),
        ('voc_layout', 'Layout'),
        ('voc_action', 'Action'),
    ]

<<<<<<< HEAD
    def __call__(self, path, **extra_params):
        subset_paths = self.find_sources(path)
        if len(subset_paths) == 0:
            raise Exception("Failed to find 'voc' dataset at '%s'" % path)

        sources = []
        for _, extractor_type, subset_path in subset_paths:
            sources.append({
                'url': subset_path,
                'format': extractor_type,
                'options': dict(extra_params),
            })

        return sources

=======
>>>>>>> ee8fc2b3
    @classmethod
    def find_sources(cls, path):
        # find root path for the dataset
        root_path = path
        for extractor_type, task_dir in cls._TASKS:
            task_path = find_path(root_path, osp.join(VocPath.SUBSETS_DIR, task_dir))
            if task_path:
                root_path = osp.dirname(osp.dirname(task_path))
                break

        subsets = []
        for extractor_type, task_dir in cls._TASKS:
            task_path = osp.join(root_path, VocPath.SUBSETS_DIR, task_dir)
            if not osp.isdir(task_path):
                continue

            subsets += cls._find_sources_recursive(
                task_path, '.txt', extractor_type, max_depth=0,
                file_filter=lambda p: '_' not in osp.basename(p))
        return subsets<|MERGE_RESOLUTION|>--- conflicted
+++ resolved
@@ -36,24 +36,6 @@
         ('voc_action', 'Action'),
     ]
 
-<<<<<<< HEAD
-    def __call__(self, path, **extra_params):
-        subset_paths = self.find_sources(path)
-        if len(subset_paths) == 0:
-            raise Exception("Failed to find 'voc' dataset at '%s'" % path)
-
-        sources = []
-        for _, extractor_type, subset_path in subset_paths:
-            sources.append({
-                'url': subset_path,
-                'format': extractor_type,
-                'options': dict(extra_params),
-            })
-
-        return sources
-
-=======
->>>>>>> ee8fc2b3
     @classmethod
     def find_sources(cls, path):
         # find root path for the dataset
