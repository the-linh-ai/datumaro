--- conflicted
+++ resolved
@@ -1,5 +1 @@
-<<<<<<< HEAD
-VERSION = '0.1.10.1'
-=======
-VERSION = '0.1.10'
->>>>>>> c43bb2de
+VERSION = '0.1.10.1'