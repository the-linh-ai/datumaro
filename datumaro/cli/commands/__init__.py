--- conflicted
+++ resolved
@@ -9,10 +9,6 @@
     explain,
     export, merge, convert, apply, transform, filter, build, update,
     diff, ediff, stats,
-<<<<<<< HEAD
     commit, fetch, pull, push, track, checkout, refs, status,
-    info
-=======
     info, validate
->>>>>>> a572846e
 )