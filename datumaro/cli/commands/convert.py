# Copyright (C) 2019-2020 Intel Corporation
#
# SPDX-License-Identifier: MIT

import argparse
import logging as log
import os
import os.path as osp

from datumaro.components.project import Environment
from datumaro.components.dataset import Dataset

from ..contexts.project import FilterModes
from ..util import CliException, MultilineFormatter, make_file_name
from ..util.project import generate_next_file_name


def build_parser(parser_ctor=argparse.ArgumentParser):
    builtin_importers = sorted(Environment().importers.items)
    builtin_converters = sorted(Environment().converters.items)

    parser = parser_ctor(help="Convert an existing dataset to another format",
        description="""
            Converts a dataset from one format to another.
            You can add your own formats using a project.|n
            |n
            Supported input formats: %s|n
            |n
            Supported output formats: %s|n
            |n
            Examples:|n
            - Export a dataset as a PASCAL VOC dataset, include images:|n
            |s|sconvert -i src/path -f voc -- --save-images|n
            |n
            - Export a dataset as a COCO dataset to a specific directory:|n
            |s|sconvert -i src/path -f coco -o path/I/like/
        """ % (', '.join(builtin_importers), ', '.join(builtin_converters)),
        formatter_class=MultilineFormatter)

    parser.add_argument('-i', '--input-path', default='.', dest='source',
        help="Path to look for a dataset")
    parser.add_argument('-if', '--input-format',
        help="Input dataset format. Will try to detect, if not specified.")
    parser.add_argument('-f', '--output-format', required=True,
        help="Output format")
    parser.add_argument('-o', '--output-dir', dest='dst_dir',
        help="Directory to save output (default: a subdir in the current one)")
    parser.add_argument('--overwrite', action='store_true',
        help="Overwrite existing files in the save directory")
    parser.add_argument('-e', '--filter',
        help="Filter expression for dataset items")
    parser.add_argument('--filter-mode', default=FilterModes.i.name,
        type=FilterModes.parse,
        help="Filter mode (options: %s; default: %s)" % \
            (', '.join(FilterModes.list_options()) , '%(default)s'))
    parser.add_argument('extra_args', nargs=argparse.REMAINDER,
        help="Additional arguments for output format (pass '-- -h' for help)")
    parser.set_defaults(command=convert_command)

    return parser

def convert_command(args):
    env = Environment()

    try:
        converter = env.converters[args.output_format]
    except KeyError:
        raise CliException("Converter for format '%s' is not found" % \
            args.output_format)
<<<<<<< HEAD

    if hasattr(converter, 'parse_cmdline_args'):
        extra_args = converter.parse_cmdline_args(args.extra_args)
    else:
        extra_args = {}

    def converter_proxy(extractor, save_dir):
        return converter.convert(extractor, save_dir, **extra_args)
=======
    extra_args = converter.from_cmdline(args.extra_args)
>>>>>>> c473ba9f

    filter_args = FilterModes.make_filter_args(args.filter_mode)

    fmt = args.input_format
    if not args.input_format:
        matches = env.detect_dataset(args.source)
<<<<<<< HEAD

=======
>>>>>>> c473ba9f
        if len(matches) == 0:
            log.error("Failed to detect dataset format. "
                "Try to specify format with '-if/--input-format' parameter.")
            return 1
        elif len(matches) != 1:
            log.error("Multiple formats match the dataset: %s. "
                "Try to specify format with '-if/--input-format' parameter.",
                ', '.join(matches))
<<<<<<< HEAD
            return 1

        format_name = matches[0]
        args.input_format = format_name
        log.info("Source dataset format detected as '%s'", args.input_format)

    try:
        env.make_importer(args.input_format)
    except KeyError:
        raise CliException("Importer for format '%s' is not found" % \
            args.input_format)
=======
            return 2

        fmt = matches[0]
        log.info("Source dataset format detected as '%s'", args.input_format)
>>>>>>> c473ba9f

    source = osp.abspath(args.source)

    dst_dir = args.dst_dir
    if dst_dir:
        if not args.overwrite and osp.isdir(dst_dir) and os.listdir(dst_dir):
            raise CliException("Directory '%s' already exists "
                "(pass --overwrite to overwrite)" % dst_dir)
    else:
        dst_dir = generate_next_file_name('%s-%s' % \
            (osp.basename(source), make_file_name(args.output_format)))
    dst_dir = osp.abspath(dst_dir)

<<<<<<< HEAD
    project = Project.import_from(source, args.input_format)
    dataset = project.make_dataset()

    log.info("Exporting the dataset")
    if args.filter:
        dataset = dataset.filter(expr=args.filter, **filter_args)
    dataset.export(save_dir=dst_dir, converter=converter_proxy)
=======
    dataset = Dataset.import_from(source, fmt)

    log.info("Exporting the dataset")
    if args.filter:
        dataset = dataset.filter(args.filter, **filter_args)
    dataset.export(args.output_format, save_dir=dst_dir, **extra_args)
>>>>>>> c473ba9f

    log.info("Dataset exported to '%s' as '%s'" % \
        (dst_dir, args.output_format))

    return 0<|MERGE_RESOLUTION|>--- conflicted
+++ resolved
@@ -67,28 +67,18 @@
     except KeyError:
         raise CliException("Converter for format '%s' is not found" % \
             args.output_format)
-<<<<<<< HEAD
 
     if hasattr(converter, 'parse_cmdline_args'):
         extra_args = converter.parse_cmdline_args(args.extra_args)
     else:
         extra_args = {}
 
-    def converter_proxy(extractor, save_dir):
-        return converter.convert(extractor, save_dir, **extra_args)
-=======
-    extra_args = converter.from_cmdline(args.extra_args)
->>>>>>> c473ba9f
 
     filter_args = FilterModes.make_filter_args(args.filter_mode)
 
     fmt = args.input_format
     if not args.input_format:
         matches = env.detect_dataset(args.source)
-<<<<<<< HEAD
-
-=======
->>>>>>> c473ba9f
         if len(matches) == 0:
             log.error("Failed to detect dataset format. "
                 "Try to specify format with '-if/--input-format' parameter.")
@@ -97,24 +87,10 @@
             log.error("Multiple formats match the dataset: %s. "
                 "Try to specify format with '-if/--input-format' parameter.",
                 ', '.join(matches))
-<<<<<<< HEAD
-            return 1
-
-        format_name = matches[0]
-        args.input_format = format_name
-        log.info("Source dataset format detected as '%s'", args.input_format)
-
-    try:
-        env.make_importer(args.input_format)
-    except KeyError:
-        raise CliException("Importer for format '%s' is not found" % \
-            args.input_format)
-=======
             return 2
 
         fmt = matches[0]
         log.info("Source dataset format detected as '%s'", args.input_format)
->>>>>>> c473ba9f
 
     source = osp.abspath(args.source)
 
@@ -128,22 +104,12 @@
             (osp.basename(source), make_file_name(args.output_format)))
     dst_dir = osp.abspath(dst_dir)
 
-<<<<<<< HEAD
-    project = Project.import_from(source, args.input_format)
-    dataset = project.make_dataset()
-
-    log.info("Exporting the dataset")
-    if args.filter:
-        dataset = dataset.filter(expr=args.filter, **filter_args)
-    dataset.export(save_dir=dst_dir, converter=converter_proxy)
-=======
     dataset = Dataset.import_from(source, fmt)
 
     log.info("Exporting the dataset")
     if args.filter:
         dataset = dataset.filter(args.filter, **filter_args)
     dataset.export(args.output_format, save_dir=dst_dir, **extra_args)
->>>>>>> c473ba9f
 
     log.info("Dataset exported to '%s' as '%s'" % \
         (dst_dir, args.output_format))
